--- conflicted
+++ resolved
@@ -16,19 +16,12 @@
 use std::collections::{HashMap, HashSet, VecDeque};
 use tokio::sync::mpsc::UnboundedSender;
 
-<<<<<<< HEAD
 use crate::{
     order_instructions,
     program_transformers::{
         bubblegum::handle_bubblegum_instruction, token::handle_token_program_account,
         token_metadata::handle_token_metadata_account,
     },
-=======
-use crate::order_instructions;
-use crate::program_transformers::token::handle_token_program_account;
-use crate::program_transformers::{
-    bubblegum::handle_bubblegum_instruction, token_metadata::handle_token_metadata_account,
->>>>>>> bc5f4355
 };
 
 mod bubblegum;
@@ -89,7 +82,7 @@
                 ProgramParseResult::Bubblegum(parsing_result) => {
                     handle_bubblegum_instruction(
                         parsing_result,
-                        &ix,
+                        ix,
                         &self.storage,
                         &self.task_sender,
                     )
