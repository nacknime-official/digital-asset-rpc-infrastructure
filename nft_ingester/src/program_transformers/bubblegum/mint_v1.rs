--- conflicted
+++ resolved
@@ -3,7 +3,6 @@
     instruction::InstructionBundle,
     programs::bubblegum::{BubblegumInstruction, LeafSchema, Payload},
 };
-use digital_asset_types::dao::asset_v1_account_attachments;
 use digital_asset_types::{
     dao::{
         asset, asset_authority, asset_creators, asset_data, asset_grouping,
@@ -19,15 +18,10 @@
 };
 
 use crate::program_transformers::common::task::DownloadMetadata;
-<<<<<<< HEAD
 use blockbuster::token_metadata::{
     pda::find_master_edition_account,
     state::{TokenStandard, UseMethod, Uses},
 };
-=======
-use blockbuster::token_metadata::pda::find_master_edition_account;
-use blockbuster::token_metadata::state::{TokenStandard, UseMethod, Uses};
->>>>>>> bc5f4355
 use digital_asset_types::dao::sea_orm_active_enums::{
     SpecificationAssetClass, SpecificationVersions, V1AccountAttachments,
 };
@@ -44,7 +38,7 @@
         &parsing_result.tree_update,
         &parsing_result.payload,
     ) {
-        let seq = save_changelog_event(&cl, bundle.slot, txn).await?;
+        let seq = save_changelog_event(cl, bundle.slot, txn).await?;
         let metadata = args;
         return match le.schema {
             LeafSchema::V1 {
@@ -146,7 +140,7 @@
                 txn.execute(query).await?;
 
                 // Insert into `asset_creators` table.
-                if metadata.creators.len() > 0 {
+                if !metadata.creators.is_empty() {
                     let mut creators = Vec::with_capacity(metadata.creators.len());
                     for c in metadata.creators.iter() {
                         creators.push(asset_creators::ActiveModel {
